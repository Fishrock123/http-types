//! # Common types for HTTP operations.
//!
//! `http-types` provides shared types for HTTP operations. It combines a performant, streaming
//! interface with convenient methods for creating headers, urls, and other standard HTTP types.
//!
//! # Example
//!
//! ```
//! # fn main() -> Result<(), http_types::url::ParseError> {
//! #
//! use http_types::{Method, Request, Response, StatusCode};
//!
//! let mut req = Request::new(Method::Get, "https://example.com");
//! req.set_body("Hello, Nori!");
//!
//! let mut res = Response::new(StatusCode::Ok);
//! res.set_body("Hello, Chashu!");
//! #
//! # Ok(()) }
//! ```
//!
//! # How does HTTP work?
//!
//! We couldn't possibly explain _all_ of HTTP here: there are [5 versions](enum.Version.html) of
//! the protocol now, and lots of extensions. But, at its core, there are only a few concepts you
//! need to know about in order to understand what this crate does.
//!
//! ```txt
//!          request
//! client ----------> server
//!        <----------
//!          response
//! ```
//!
//! HTTP is an [RPC protocol](https://en.wikipedia.org/wiki/Remote_procedure_call). A client
//! creates a [`Request`](struct.Request.html) containing a [`Url`](struct.Url.html),
//! [`Method`](struct.Method.html), [`Headers`](struct.Headers.html), and optional
//! [`Body`](struct.Body.html) and sends this to a server. The server then decodes this `Request`,
//! does some work, and sends back a [`Response`](struct.Response.html).
//!
//! The `Url` works as a way to subdivide an IP address/domain into further addressable resources.
//! The `Method` indicates what kind of operation we're trying to perform (get something, submit
//! something, update something, etc.)
//!
//! ```txt
//!   Request
//! |-----------------|
//! | Url             |
//! | Method          |
//! | Headers         |
//! |-----------------|
//! | Body (optional) |
//! |-----------------|
//! ```
//!
//! A `Response` consists of a [`StatusCode`](enum.StatusCode.html),
//! [`Headers`](struct.Headers.html), and optionally a [`Body`](struct.Body.html). The client then
//! decodes the `Response`, and can then operate on it. Usually the first thing it does is check
//! the status code to see if its `Request` was successful or not, and then moves on to the information contained within the headers.
//!
//! ```txt
//!      Response
//! |-----------------|
//! | StatusCode      |
//! | Headers         |
//! |-----------------|
//! | Body (optional) |
//! |-----------------|
//! ```
//!
//! Both `Request` and `Response` include [`Headers`](struct.Headers.html). This is like key-value metadata for HTTP
//! requests. It needs to be encoded in a specific way (all lowercase ASCII, only some special
//! characters) so we use the [`HeaderName`](headers/struct.HeaderName.html) and
//! [`HeaderValue`](headers/struct.HeaderValue.html) structs rather than strings to ensure that.
//! Another interesting thing about this is that it's valid to have multiple instances of the
//! same header name. This is why `Headers` allows inserting multiple values, and always returns a
//! [`Vec`](https://doc.rust-lang.org/std/vec/struct.Vec.html) of headers for each key.
//!
//! When reading up on HTTP you might frequently hear a lot of jargon related to ther underlying
//! protocols. But even newer HTTP versions (`HTTP/2`, `HTTP/3`) still fundamentally use the
//! request/response model we've described so far.
//!
//! # The Body Type
//!
//! In HTTP, [`Body`](struct.Body.html) types are optional. The content of a `Body` is a stream of
//! bytes with a specific encoding; this encoding is its [`Mime` type](struct.Mime.html). The `Mime` can
//! be set using the [`set_content_type`](struct.Request.html#method.set_content_type) method, and
//! there are many different possible `Mime` types.
//!
//! `http-types`' `Body` struct can take anything that implements
//! [`AsyncBufRead`](https://docs.rs/futures/0.3.1/futures/io/trait.AsyncBufRead.html) and stream
//! it out. Depending on the version of HTTP used, the underlying bytes will be transmitted
//! differently. As a rule, if you know the size of the body it's usually more efficient to
//! declare it up front. But if you don't, things will still work.

#![deny(missing_debug_implementations, nonstandard_style)]
#![warn(missing_docs)]
#![allow(clippy::new_without_default)]
#![cfg_attr(backtrace, feature(backtrace))]
#![cfg_attr(feature = "docs", feature(doc_cfg))]
#![doc(html_favicon_url = "https://yoshuawuyts.com/assets/http-rs/favicon.ico")]
#![doc(html_logo_url = "https://yoshuawuyts.com/assets/http-rs/logo-rounded.png")]

/// HTTP cookies.
#[cfg(feature = "cookies")]
pub mod cookies {
    pub use cookie::*;
}

/// URL records.
pub mod url {
    pub use url::{
        EncodingOverride, Host, OpaqueOrigin, Origin, ParseError, ParseOptions, PathSegmentsMut,
        Position, SyntaxViolation, Url, UrlQuery,
    };
}

#[macro_use]
mod utils;

pub mod auth;
pub mod cache;
pub mod conditional;
pub mod content;
pub mod headers;
pub mod mime;
pub mod other;
pub mod proxies;
pub mod server;
pub mod trace;
pub mod transfer;
pub mod upgrade;

mod body;
mod error;
mod extensions;
mod macros;
mod method;
mod parse_utils;
mod request;
mod response;
mod status;
mod status_code;
mod version;

pub use body::Body;
pub use error::{Error, Result};
pub use method::Method;
pub use request::Request;
pub use response::Response;
pub use status::Status;
pub use status_code::StatusCode;
pub use version::Version;

#[doc(inline)]
pub use crate::url::Url;

<<<<<<< HEAD
=======
#[cfg(feature = "cookies")]
#[doc(inline)]
pub use crate::cookies::Cookie;

>>>>>>> b775be8c
pub mod security;
pub mod trailers;

#[cfg(feature = "hyperium_http")]
mod hyperium_http;

#[doc(inline)]
pub use crate::extensions::Extensions;

/// Traits for conversions between types.
pub mod convert {
    pub use serde::{de::DeserializeOwned, Deserialize, Serialize};
    #[doc(inline)]
    pub use serde_json::json;
}

// Not public API. Referenced by macro-generated code.
#[doc(hidden)]
pub mod private {
    use crate::Error;
    pub use crate::StatusCode;
    use core::fmt::{Debug, Display};
    pub use core::result::Result::Err;

    pub fn new_adhoc<M>(message: M) -> Error
    where
        M: Display + Debug + Send + Sync + 'static,
    {
        Error::new_adhoc(message)
    }
}<|MERGE_RESOLUTION|>--- conflicted
+++ resolved
@@ -155,13 +155,6 @@
 #[doc(inline)]
 pub use crate::url::Url;
 
-<<<<<<< HEAD
-=======
-#[cfg(feature = "cookies")]
-#[doc(inline)]
-pub use crate::cookies::Cookie;
-
->>>>>>> b775be8c
 pub mod security;
 pub mod trailers;
 
